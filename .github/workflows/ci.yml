---
name: CI

on:
  push:
    branches:
      - main
  pull_request:
    branches:
      - main

concurrency:
  group: ${{ github.ref }}-${{ github.workflow }}-ci
  cancel-in-progress: true

jobs:
  megalinter:
    name: Run linters
    runs-on: ubuntu-latest
    permissions:
      issues: write
    steps:
      - name: Checkout Code
        uses: actions/checkout@11bd71901bbe5b1630ceea73d27597364c9af683 # pin@v4

      - name: MegaLinter
        id: ml
        uses: oxsecurity/megalinter@5199c6377b4cb7faff749a1971636f3343db9fe6 # pin@v7
        env:
          VALIDATE_ALL_CODEBASE: ${{ github.event_name == 'push' && github.ref == 'refs/heads/main' }}
          GITHUB_TOKEN: ${{ secrets.GITHUB_TOKEN }}

  project_checks:
    name: Run project checks
    runs-on: ubuntu-latest
    steps:
      - name: Checkout Code
        uses: actions/checkout@11bd71901bbe5b1630ceea73d27597364c9af683 # pin@v4

      - name: Set up poetry and install
        uses: ./.github/actions/setup-poetry

      - name: Pre-commit install
        run: make pre-commit

      - name: Run linting checks
        run: make lint

      - name: Run security checks
        run: make security-check

      - name: Check dependencies
        run: make dep-cve-check

  test:
    runs-on: ubuntu-latest
    strategy:
      matrix:
        python-version: [ '3.8', '3.9', '3.10', '3.11' ]
      fail-fast: false
    steps:
      - name: Check out
        uses: actions/checkout@11bd71901bbe5b1630ceea73d27597364c9af683 # pin@v4

      - name: Set up poetry and install
        uses: ./.github/actions/setup-poetry
        with:
          python-version: ${{ matrix.python-version }}

      - name: Run tests
        run: make test

  e2e-test:
    runs-on: 'ubuntu-24.04'
    permissions:
      contents: read
    steps:
      - name: Check out
<<<<<<< HEAD
        uses: actions/checkout@11bd71901bbe5b1630ceea73d27597364c9af683 # pin@v4
      - uses: ./.github/actions/e2e-testing
=======
        uses: actions/checkout@692973e3d937129bcbf40652eb9f2f61becf3332 # pin@v4
      - uses: ./.github/actions/e2e-testing

  test-int:
    runs-on: 'ubuntu-24.04'
    permissions:
      contents: read
    steps:
      - name: Check out
        uses: actions/checkout@692973e3d937129bcbf40652eb9f2f61becf3332 # pin@v4
      - uses: ./.github/actions/test-int
>>>>>>> 0037b1a6
<|MERGE_RESOLUTION|>--- conflicted
+++ resolved
@@ -76,11 +76,7 @@
       contents: read
     steps:
       - name: Check out
-<<<<<<< HEAD
         uses: actions/checkout@11bd71901bbe5b1630ceea73d27597364c9af683 # pin@v4
-      - uses: ./.github/actions/e2e-testing
-=======
-        uses: actions/checkout@692973e3d937129bcbf40652eb9f2f61becf3332 # pin@v4
       - uses: ./.github/actions/e2e-testing
 
   test-int:
@@ -90,5 +86,4 @@
     steps:
       - name: Check out
         uses: actions/checkout@692973e3d937129bcbf40652eb9f2f61becf3332 # pin@v4
-      - uses: ./.github/actions/test-int
->>>>>>> 0037b1a6
+      - uses: ./.github/actions/test-int